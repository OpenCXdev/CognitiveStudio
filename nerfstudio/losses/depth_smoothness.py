"""Depth smoothness loss from RegNerf.
"""

from dataclasses import dataclass, field
from typing import Dict, Tuple, Type, Union

import numpy as np
import torch.nn.functional as F
from torch import Tensor

from nerfstudio.cameras.rays import RayBundle
from nerfstudio.losses.base_loss import Loss, LossConfig
from nerfstudio.model_components.randposes import (
    sample_randposes_sphere,
    poses_to_cameras,
    forward_cameras,
)
from nerfstudio.utils import plotly_utils as vis


@dataclass
class DepthSmoothnessLossConfig(LossConfig):
    """Config for depth smoothness loss.
    """

    _target: Type = field(default_factory=lambda: DepthSmoothnessLoss)

    batch_size: int = 8
    """Number of random poses to process each step.
    """

    s_patch: int = 8
    """Pixel resolution of patch from each random pose.
    See RegNerf paper for details.
    """

    focal: float = 100
    """Focal length of randpose cameras.
    The official RegNerf implementation uses the same focal length as the
    training images.
    Here, it is hardcoded.
    """

<<<<<<< HEAD
    radius: Union[float, Tuple[float, float]] = (2, 5)  #4.03112885717555
=======
    radius: Union[float, Tuple[float, float]] = (2, 5)
>>>>>>> 891724f7
    """Radius OR min/max radius to sample from.
    """

    only_upper: bool = False
    """If True, only sample from the upper hemisphere (z >= 0).
    """

    start_weight: float = 1000
    """Weight starts high and linearly decreases to 1.
    This is the beginning weight.
    Multiplicative weight, i.e. loss *= weight
    """

    start_weight_steps: int = 512
    """Number of steps to linearly decrease the weight.
    See ``start_weight``.
    """


class DepthSmoothnessLoss(Loss):
    """Depth smoothness loss from RegNerf.

    Samples random poses from fixed radii pointing towards origin
    (uses ``sample_randposes_sphere`` from ``randposes.py``).

<<<<<<< HEAD
    Note:
    This uses the depth output of the model, which is rendered by the DepthRenderer.
    The DepthRenderer has a "method" argument.
    It must be set to "expected" to propogate gradients properly.
=======
    TODO allow other sampling methods.
>>>>>>> 891724f7
    """

    config: DepthSmoothnessLossConfig

<<<<<<< HEAD
    def forward_cameras(self, model, step, cameras: Cameras) -> Dict[str, Tensor]:
        """Gets model outputs for a batch of cameras.

        TODO this should be moved to ``randposes.py``.
        There is a lot of tedious code (e.g. reshaping tensors) which is handled here.

        Returns:
            Dict with same keys as ``model.get_outputs``. Each value is reshaped
            to ``(batch_size, s_patch, s_patch, x)`` where x is 3 for RGB and 1
            for depth/accumulation.
        """
        # Allocate tensors for all rays
        num_px = self.config.s_patch ** 2
        total_ray_count = self.config.batch_size * num_px
        combined_rays = RayBundle(
            origins=torch.empty(total_ray_count, 3, device=model.device),
            directions=torch.empty(total_ray_count, 3, device=model.device),
            pixel_area=torch.empty(total_ray_count, 1, device=model.device),
        )
        # Copy rays generated from each camera.
        for i in range(cameras.size):
            ray_bundle = cameras.generate_rays(i)
            ind = i * num_px
            combined_rays.origins[ind : ind+num_px] = ray_bundle.origins.view(num_px, 3)
            combined_rays.directions[ind : ind+num_px] = ray_bundle.directions.view(num_px, 3)
            combined_rays.pixel_area[ind : ind+num_px] = ray_bundle.pixel_area.view(num_px, 1)

        # Run rays through model
        combined_rays = model.collider(combined_rays, step)
        outputs = model.get_outputs(combined_rays)

        # Reshape outputs
        for k, v in outputs.items():
            outputs[k] = v.view(self.config.batch_size, self.config.s_patch, self.config.s_patch, -1)

        return outputs

=======
>>>>>>> 891724f7
    def compute_loss(self, model, step, **kwargs):
        assert model.collider is not None, "Collider must be set."

        randposes = sample_randposes_sphere(
            n=self.config.batch_size,
            radius=self.config.radius,
            only_upper=self.config.only_upper,
        )
        cameras = poses_to_cameras(
            poses=randposes,
            resolution=self.config.s_patch,
            focal=self.config.focal,
        ).to(model.device)

        outputs = forward_cameras(model, step, cameras, self.config.s_patch)

        # Compute loss
        loss = 0
        for depth in (outputs["depth_fine"], outputs["depth_coarse"]):
            # Compute depth gradients
            loss += F.mse_loss(depth[:, :, 1:, :], depth[:, :, :-1, :])
            loss += F.mse_loss(depth[:, 1:, :, :], depth[:, :-1, :, :])
        loss /= 4

        # Start DS loss at high weight, then decrease to 1. (RegNerf paper)
<<<<<<< HEAD
        # TODO this should be in the config
        if step < 512:
            scale = np.interp(step, [0, 512], [1000, 1])
=======
        if step < 512:
            scale = np.interp(step, [0, self.config.start_weight_steps], [self.config.start_weight, 1])
>>>>>>> 891724f7
        else:
            scale = 1

        return loss * scale<|MERGE_RESOLUTION|>--- conflicted
+++ resolved
@@ -41,11 +41,7 @@
     Here, it is hardcoded.
     """
 
-<<<<<<< HEAD
-    radius: Union[float, Tuple[float, float]] = (2, 5)  #4.03112885717555
-=======
     radius: Union[float, Tuple[float, float]] = (2, 5)
->>>>>>> 891724f7
     """Radius OR min/max radius to sample from.
     """
 
@@ -71,58 +67,16 @@
     Samples random poses from fixed radii pointing towards origin
     (uses ``sample_randposes_sphere`` from ``randposes.py``).
 
-<<<<<<< HEAD
     Note:
     This uses the depth output of the model, which is rendered by the DepthRenderer.
     The DepthRenderer has a "method" argument.
     It must be set to "expected" to propogate gradients properly.
-=======
+
     TODO allow other sampling methods.
->>>>>>> 891724f7
     """
 
     config: DepthSmoothnessLossConfig
 
-<<<<<<< HEAD
-    def forward_cameras(self, model, step, cameras: Cameras) -> Dict[str, Tensor]:
-        """Gets model outputs for a batch of cameras.
-
-        TODO this should be moved to ``randposes.py``.
-        There is a lot of tedious code (e.g. reshaping tensors) which is handled here.
-
-        Returns:
-            Dict with same keys as ``model.get_outputs``. Each value is reshaped
-            to ``(batch_size, s_patch, s_patch, x)`` where x is 3 for RGB and 1
-            for depth/accumulation.
-        """
-        # Allocate tensors for all rays
-        num_px = self.config.s_patch ** 2
-        total_ray_count = self.config.batch_size * num_px
-        combined_rays = RayBundle(
-            origins=torch.empty(total_ray_count, 3, device=model.device),
-            directions=torch.empty(total_ray_count, 3, device=model.device),
-            pixel_area=torch.empty(total_ray_count, 1, device=model.device),
-        )
-        # Copy rays generated from each camera.
-        for i in range(cameras.size):
-            ray_bundle = cameras.generate_rays(i)
-            ind = i * num_px
-            combined_rays.origins[ind : ind+num_px] = ray_bundle.origins.view(num_px, 3)
-            combined_rays.directions[ind : ind+num_px] = ray_bundle.directions.view(num_px, 3)
-            combined_rays.pixel_area[ind : ind+num_px] = ray_bundle.pixel_area.view(num_px, 1)
-
-        # Run rays through model
-        combined_rays = model.collider(combined_rays, step)
-        outputs = model.get_outputs(combined_rays)
-
-        # Reshape outputs
-        for k, v in outputs.items():
-            outputs[k] = v.view(self.config.batch_size, self.config.s_patch, self.config.s_patch, -1)
-
-        return outputs
-
-=======
->>>>>>> 891724f7
     def compute_loss(self, model, step, **kwargs):
         assert model.collider is not None, "Collider must be set."
 
@@ -148,14 +102,8 @@
         loss /= 4
 
         # Start DS loss at high weight, then decrease to 1. (RegNerf paper)
-<<<<<<< HEAD
-        # TODO this should be in the config
-        if step < 512:
-            scale = np.interp(step, [0, 512], [1000, 1])
-=======
         if step < 512:
             scale = np.interp(step, [0, self.config.start_weight_steps], [self.config.start_weight, 1])
->>>>>>> 891724f7
         else:
             scale = 1
 
