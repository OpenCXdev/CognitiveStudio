# Copyright 2022 The Nerfstudio Team. All rights reserved.
#
# Licensed under the Apache License, Version 2.0 (the "License");
# you may not use this file except in compliance with the License.
# You may obtain a copy of the License at
#
#     http://www.apache.org/licenses/LICENSE-2.0
#
# Unless required by applicable law or agreed to in writing, software
# distributed under the License is distributed on an "AS IS" BASIS,
# WITHOUT WARRANTIES OR CONDITIONS OF ANY KIND, either express or implied.
# See the License for the specific language governing permissions and
# limitations under the License.

"""
Field for compound nerf model, adds scene contraction and image embeddings to instant ngp
"""

import math
from dataclasses import dataclass, field
from typing import Optional, Type, Union

import numpy as np
import torch
import torch.nn.functional as F
from torch import nn
from torch.nn.parameter import Parameter
from torchtyping import TensorType
from typing_extensions import Literal

from nerfstudio.cameras.rays import RaySamples
from nerfstudio.field_components.embedding import Embedding
from nerfstudio.field_components.encodings import (
    NeRFEncoding,
    PeriodicVolumeEncoding,
    TensorVMEncoding,
)
from nerfstudio.field_components.field_heads import FieldHeadNames
from nerfstudio.field_components.spatial_distortions import SpatialDistortion
from nerfstudio.fields.base_field import Field, FieldConfig

try:
    import tinycudann as tcnn
except ImportError:
    # tinycudann module doesn't exist
    pass


class LaplaceDensity(nn.Module):  # alpha * Laplace(loc=0, scale=beta).cdf(-sdf)
    """Laplace density from VolSDF"""

    def __init__(self, init_val, beta_min=0.0001):
        super().__init__()
        self.register_parameter("beta_min", nn.Parameter(beta_min * torch.ones(1), requires_grad=False))
        self.register_parameter("beta", nn.Parameter(init_val * torch.ones(1), requires_grad=True))

    def forward(
        self, sdf: TensorType["bs":...], beta: Union[TensorType["bs":...], None] = None
    ) -> TensorType["bs":...]:
        """convert sdf value to density value with beta, if beta is missing, then use learable beta"""

        if beta is None:
            beta = self.get_beta()

        alpha = 1.0 / beta
        return alpha * (0.5 + 0.5 * sdf.sign() * torch.expm1(-sdf.abs() / beta))

    def get_beta(self):
        """return current beta value"""
        beta = self.beta.abs() + self.beta_min
        return beta


class SigmoidDensity(nn.Module):  # alpha * Laplace(loc=0, scale=beta).cdf(-sdf)
    """Sigmoid density from VolSDF"""

    def __init__(self, init_val, beta_min=0.0001):
        super().__init__()
        self.register_parameter("beta_min", nn.Parameter(beta_min * torch.ones(1), requires_grad=False))
        self.register_parameter("beta", nn.Parameter(init_val * torch.ones(1), requires_grad=True))

    def forward(
        self, sdf: TensorType["bs":...], beta: Union[TensorType["bs":...], None] = None
    ) -> TensorType["bs":...]:
        """convert sdf value to density value with beta, if beta is missing, then use learable beta"""

        if beta is None:
            beta = self.get_beta()

        alpha = 1.0 / beta

        # negtive sdf will have large density
        return alpha * torch.sigmoid(-sdf * alpha)

    def get_beta(self):
        """return current beta value"""
        beta = self.beta.abs() + self.beta_min
        return beta


class SingleVarianceNetwork(nn.Module):
    """Variance network in NeuS

    Args:
        nn (_type_): init value in NeuS variance network
    """

    def __init__(self, init_val):
        super(SingleVarianceNetwork, self).__init__()
        self.register_parameter("variance", nn.Parameter(init_val * torch.ones(1), requires_grad=True))

    def forward(self, x):
        """Returns current variance value"""
        return torch.ones([len(x), 1], device=x.device) * torch.exp(self.variance * 10.0)

    def get_variance(self):
        """return current variance value"""
        return torch.exp(self.variance * 10.0).clip(1e-6, 1e6)


@dataclass
class SDFFieldConfig(FieldConfig):
    """Nerfacto Model Config"""

    _target: Type = field(default_factory=lambda: SDFField)
    num_layers: int = 8
    """Number of layers for geometric network"""
    hidden_dim: int = 256
    """Number of hidden dimension of geometric network"""
    geo_feat_dim: int = 256
    """Dimension of geometric feature"""
    num_layers_color: int = 4
    """Number of layers for color network"""
    hidden_dim_color: int = 256
    """Number of hidden dimension of color network"""
    appearance_embedding_dim: int = 32
    """Dimension of appearance embedding"""
    use_appearance_embedding: bool = False
    """Dimension of appearance embedding"""
    bias: float = 0.8
    """sphere size of geometric initializaion"""
    geometric_init: bool = True
    """Whether to use geometric initialization"""
    inside_outside: bool = True
    """whether to revert signed distance value, set to True for indoor scene"""
    weight_norm: bool = True
    """Whether to use weight norm for linear laer"""
    use_grid_feature: bool = False
    """Whether to use multi-resolution feature grids"""
    divide_factor: float = 2.0
    """Normalization factor for multi-resolution grids"""
    beta_init: float = 0.1
    """Init learnable beta value for transformation of sdf to density"""
    encoding_type: Literal["hash", "periodic", "tensorf_vm"] = "hash"
<<<<<<< HEAD
    """feature grid encoding type"""
    position_encoding_max_degree: int = 6
    """positional encoding max degree"""
    use_diffuse_color: bool = False
    """whether to use diffuse color as in ref-nerf"""
    use_specular_tint: bool = False
    """whether to use specular tint as in ref-nerf"""
    use_reflections: bool = False
    """whether to use reflections as in ref-nerf"""
    use_n_dot_v: bool = False
    """whether to use n dot v as in ref-nerf"""
    rgb_padding: float = 0.001
    """Padding added to the RGB outputs"""
    # off_axis: bool = False
    """whether to use off axis encoding from mipnerf360"""
    use_numerical_gradients: bool = False
    """whether to use numercial gradients"""
    num_levels: int = 16
    """number of levels for multi-resolution hash grids"""
    max_res: int = 2048
    """max resolution for multi-resolution hash grids"""
    base_res: int = 16
    """base resolution for multi-resolution hash grids"""
    log2_hashmap_size: int = 19
    """log2 hash map size for multi-resolution hash grids"""
    hash_features_per_level: int = 2
    """number of features per level for multi-resolution hash grids"""
    hash_smoothstep: bool = True
    """whether to use smoothstep for multi-resolution hash grids"""
    use_position_encoding: bool = True
    """whether to use positional encoding as input for geometric network"""
=======
    num_levels: int = 16
    """Number of encoding levels"""
    max_res: int = 2048
    """Maximum resolution of the encoding"""
    base_res: int = 16
    """Base resolution of the encoding"""
    log2_hashmap_size: int = 19
    """Size of the hash map"""
    features_per_level: int = 2
    """Number of features per encoding level"""
    use_hash: bool = True
    """Whether to use hash encoding"""
    smoothstep: bool = True
    """Whether to use the smoothstep function"""
>>>>>>> cd49b204


class SDFField(Field):
    """_summary_

    Args:
        Field (_type_): _description_
    """

    config: SDFFieldConfig

    def __init__(
        self,
        config: SDFFieldConfig,
        aabb,
        num_images: int,
        use_average_appearance_embedding: bool = False,
        spatial_distortion: Optional[SpatialDistortion] = None,
    ) -> None:
        super().__init__()
        self.config = config

        # TODO do we need aabb here?
        self.aabb = Parameter(aabb, requires_grad=False)

        self.spatial_distortion = spatial_distortion
        self.num_images = num_images

        self.embedding_appearance = Embedding(self.num_images, self.config.appearance_embedding_dim)
        self.use_average_appearance_embedding = use_average_appearance_embedding
        self.use_grid_feature = self.config.use_grid_feature
        self.divide_factor = self.config.divide_factor

        self.num_levels = self.config.num_levels
        self.max_res = self.config.max_res 
        self.base_res = self.config.base_res 
        self.log2_hashmap_size = self.config.log2_hashmap_size 
        self.features_per_level = self.config.hash_features_per_level 
        use_hash = True
        smoothstep = self.config.hash_smoothstep
        self.growth_factor = np.exp((np.log(self.max_res) - np.log(self.base_res)) / (self.num_levels - 1))

        if self.config.encoding_type == "hash":
            # feature encoding
            self.encoding = tcnn.Encoding(
                n_input_dims=3,
                encoding_config={
                    "otype": "HashGrid" if use_hash else "DenseGrid",
                    "n_levels": self.num_levels,
                    "n_features_per_level": self.features_per_level,
                    "log2_hashmap_size": self.log2_hashmap_size,
                    "base_resolution": self.base_res,
                    "per_level_scale": self.growth_factor,
                    "interpolation": "Smoothstep" if smoothstep else "Linear",
                },
            )
            self.hash_encoding_mask = torch.ones(
                self.num_levels * self.features_per_level,
                dtype=torch.float32,
            )

        elif self.config.encoding_type == "periodic":
            print("using periodic encoding")
            self.encoding = PeriodicVolumeEncoding(
                num_levels=self.num_levels,
                min_res=self.base_res,
                max_res=self.max_res,
                log2_hashmap_size=18,  # 64 ** 3 = 2^18
                features_per_level=self.features_per_level,
                smoothstep=smoothstep,
            )
        elif self.config.encoding_type == "tensorf_vm":
            print("using tensor vm")
            self.encoding = TensorVMEncoding(128, 24, smoothstep=smoothstep)

        # we concat inputs position ourselves
        self.position_encoding = NeRFEncoding(
            in_dim=3,
            num_frequencies=self.config.position_encoding_max_degree,
            min_freq_exp=0.0,
            max_freq_exp=self.config.position_encoding_max_degree - 1,
            include_input=False,
            # off_axis=self.config.off_axis,
        )

        self.direction_encoding = NeRFEncoding(
            in_dim=3, num_frequencies=4, min_freq_exp=0.0, max_freq_exp=3.0, include_input=True
        )

        # TODO move it to field components
        # MLP with geometric initialization
        dims = [self.config.hidden_dim for _ in range(self.config.num_layers)]
        in_dim = 3 + self.position_encoding.get_out_dim() + self.encoding.n_output_dims
        dims = [in_dim] + dims + [1 + self.config.geo_feat_dim]
        self.num_layers = len(dims)
        # TODO check how to merge skip_in to config
        self.skip_in = [4]

        for l in range(0, self.num_layers - 1):
            if l + 1 in self.skip_in:
                out_dim = dims[l + 1] - dims[0]
            else:
                out_dim = dims[l + 1]

            lin = nn.Linear(dims[l], out_dim)

            if self.config.geometric_init:
                if l == self.num_layers - 2:
                    if not self.config.inside_outside:
                        torch.nn.init.normal_(lin.weight, mean=np.sqrt(np.pi) / np.sqrt(dims[l]), std=0.0001)
                        torch.nn.init.constant_(lin.bias, -self.config.bias)
                    else:
                        torch.nn.init.normal_(lin.weight, mean=-np.sqrt(np.pi) / np.sqrt(dims[l]), std=0.0001)
                        torch.nn.init.constant_(lin.bias, self.config.bias)
                elif l == 0:
                    torch.nn.init.constant_(lin.bias, 0.0)
                    torch.nn.init.constant_(lin.weight[:, 3:], 0.0)
                    torch.nn.init.normal_(lin.weight[:, :3], 0.0, np.sqrt(2) / np.sqrt(out_dim))
                elif l in self.skip_in:
                    torch.nn.init.constant_(lin.bias, 0.0)
                    torch.nn.init.normal_(lin.weight, 0.0, np.sqrt(2) / np.sqrt(out_dim))
                    torch.nn.init.constant_(lin.weight[:, -(dims[0] - 3) :], 0.0)
                else:
                    torch.nn.init.constant_(lin.bias, 0.0)
                    torch.nn.init.normal_(lin.weight, 0.0, np.sqrt(2) / np.sqrt(out_dim))

            if self.config.weight_norm:
                lin = nn.utils.weight_norm(lin)
                # print("=======", lin.weight.shape)
            setattr(self, "glin" + str(l), lin)

        # laplace function for transform sdf to density from VolSDF
        self.laplace_density = LaplaceDensity(init_val=self.config.beta_init)
        # self.laplace_density = SigmoidDensity(init_val=self.config.beta_init)

        # TODO use different name for beta_init for config
        # deviation_network to compute alpha from sdf from NeuS
        self.deviation_network = SingleVarianceNetwork(init_val=self.config.beta_init)

        # diffuse and specular tint layer
        if self.config.use_diffuse_color:
            self.diffuse_color_pred = nn.Linear(self.config.geo_feat_dim, 3)
        if self.config.use_specular_tint:
            self.specular_tint_pred = nn.Linear(self.config.geo_feat_dim, 3)

        # view dependent color network
        dims = [self.config.hidden_dim_color for _ in range(self.config.num_layers_color)]
        if self.config.use_diffuse_color:
            in_dim = (
                self.direction_encoding.get_out_dim()
                + self.config.geo_feat_dim
                + self.embedding_appearance.get_out_dim()
            )
        else:
            # point, view_direction, normal, feature, embedding
            in_dim = (
                3
                + self.direction_encoding.get_out_dim()
                + 3
                + self.config.geo_feat_dim
                + self.embedding_appearance.get_out_dim()
            )
        if self.config.use_n_dot_v:
            in_dim += 1

        dims = [in_dim] + dims + [3]
        self.num_layers_color = len(dims)

        for l in range(0, self.num_layers_color - 1):
            out_dim = dims[l + 1]
            lin = nn.Linear(dims[l], out_dim)
            torch.nn.init.kaiming_uniform_(lin.weight.data)
            torch.nn.init.zeros_(lin.bias.data)

            if self.config.weight_norm:
                lin = nn.utils.weight_norm(lin)
            # print("=======", lin.weight.shape)
            setattr(self, "clin" + str(l), lin)

        self.softplus = nn.Softplus(beta=100)
        self.relu = nn.ReLU()
        self.sigmoid = torch.nn.Sigmoid()

        self._cos_anneal_ratio = 1.0
        self.numerical_gradients_delta = 0.0001

    def set_cos_anneal_ratio(self, anneal: float) -> None:
        """Set the anneal value for the proposal network."""
        self._cos_anneal_ratio = anneal

    def update_mask(self, level: int):
        self.hash_encoding_mask[:] = 1.0
        self.hash_encoding_mask[level * self.features_per_level:] = 0
        
    def forward_geonetwork(self, inputs):
        """forward the geonetwork"""
        if self.use_grid_feature:
            #TODO normalize inputs depending on the whether we model the background or not
            positions = (inputs + 2.0) / 4.0
            # positions = (inputs + 1.0) / 2.0
            feature = self.encoding(positions)
            # mask feature
            feature = feature * self.hash_encoding_mask.to(feature.device)
        else:
            feature = torch.zeros_like(inputs[:, :1].repeat(1, self.encoding.n_output_dims))

        pe = self.position_encoding(inputs)
        if not self.config.use_position_encoding:
            pe = torch.zeros_like(pe)
        
        inputs = torch.cat((inputs, pe, feature), dim=-1)

        x = inputs

        for l in range(0, self.num_layers - 1):
            lin = getattr(self, "glin" + str(l))

            if l in self.skip_in:
                x = torch.cat([x, inputs], 1) / np.sqrt(2)

            x = lin(x)

            if l < self.num_layers - 2:
                x = self.softplus(x)
        return x

    def get_sdf(self, ray_samples: RaySamples):
        """predict the sdf value for ray samples"""
        positions = ray_samples.frustums.get_start_positions()
        positions_flat = positions.view(-1, 3)
        h = self.forward_geonetwork(positions_flat).view(*ray_samples.frustums.shape, -1)
        sdf, _ = torch.split(h, [1, self.config.geo_feat_dim], dim=-1)
        return sdf

    def set_numerical_gradients_delta(self, delta: float) -> None:
        """Set the delta value for numerical gradient."""
        self.numerical_gradients_delta = delta

    def gradient(self, x, skip_spatial_distortion=False, return_sdf=False):
        """compute the gradient of the ray"""
        if self.spatial_distortion is not None and not skip_spatial_distortion:
            x = self.spatial_distortion(x)

        # compute gradient in contracted space
        if self.config.use_numerical_gradients:
            # https://github.com/bennyguo/instant-nsr-pl/blob/main/models/geometry.py#L173
            delta = self.numerical_gradients_delta
            points = torch.stack(
                [
                    x + torch.as_tensor([delta, 0.0, 0.0]).to(x),
                    x + torch.as_tensor([-delta, 0.0, 0.0]).to(x),
                    x + torch.as_tensor([0.0, delta, 0.0]).to(x),
                    x + torch.as_tensor([0.0, -delta, 0.0]).to(x),
                    x + torch.as_tensor([0.0, 0.0, delta]).to(x),
                    x + torch.as_tensor([0.0, 0.0, -delta]).to(x),
                ],
                dim=0,
            )

            points_sdf = self.forward_geonetwork(points.view(-1, 3))[..., 0].view(6, *x.shape[:-1])
            gradients = torch.stack(
                [
                    0.5 * (points_sdf[0] - points_sdf[1]) / delta,
                    0.5 * (points_sdf[2] - points_sdf[3]) / delta,
                    0.5 * (points_sdf[4] - points_sdf[5]) / delta,
                ],
                dim=-1,
            )
        else:
            x.requires_grad_(True)

            y = self.forward_geonetwork(x)[:, :1]
            d_output = torch.ones_like(y, requires_grad=False, device=y.device)
            gradients = torch.autograd.grad(
                outputs=y, inputs=x, grad_outputs=d_output, create_graph=True, retain_graph=True, only_inputs=True
            )[0]
        if not return_sdf:
            return gradients
        else:
            return gradients, points_sdf

    def get_density(self, ray_samples: RaySamples):
        """Computes and returns the densities."""
        positions = ray_samples.frustums.get_start_positions()
        positions_flat = positions.view(-1, 3)
        h = self.forward_geonetwork(positions_flat).view(*ray_samples.frustums.shape, -1)
        sdf, geo_feature = torch.split(h, [1, self.config.geo_feat_dim], dim=-1)
        density = self.laplace_density(sdf)
        return density, geo_feature

    def get_alpha(self, ray_samples: RaySamples, sdf=None, gradients=None):
        """compute alpha from sdf as in NeuS"""
        if sdf is None or gradients is None:
            inputs = ray_samples.frustums.get_start_positions()
            inputs.requires_grad_(True)
            with torch.enable_grad():
                h = self.forward_geonetwork(inputs)
                sdf, _ = torch.split(h, [1, self.config.geo_feat_dim], dim=-1)
            d_output = torch.ones_like(sdf, requires_grad=False, device=sdf.device)
            gradients = torch.autograd.grad(
                outputs=sdf,
                inputs=inputs,
                grad_outputs=d_output,
                create_graph=True,
                retain_graph=True,
                only_inputs=True,
            )[0]

        inv_s = self.deviation_network.get_variance()  # Single parameter

        true_cos = (ray_samples.frustums.directions * gradients).sum(-1, keepdim=True)

        # anneal as NeuS
        cos_anneal_ratio = self._cos_anneal_ratio

        # "cos_anneal_ratio" grows from 0 to 1 in the beginning training iterations. The anneal strategy below makes
        # the cos value "not dead" at the beginning training iterations, for better convergence.
        iter_cos = -(
            F.relu(-true_cos * 0.5 + 0.5) * (1.0 - cos_anneal_ratio) + F.relu(-true_cos) * cos_anneal_ratio
        )  # always non-positive

        # Estimate signed distances at section points
        estimated_next_sdf = sdf + iter_cos * ray_samples.deltas * 0.5
        estimated_prev_sdf = sdf - iter_cos * ray_samples.deltas * 0.5

        prev_cdf = torch.sigmoid(estimated_prev_sdf * inv_s)
        next_cdf = torch.sigmoid(estimated_next_sdf * inv_s)

        p = prev_cdf - next_cdf
        c = prev_cdf

        alpha = ((p + 1e-5) / (c + 1e-5)).clip(0.0, 1.0)

        # HF-NeuS
        # # sigma
        # cdf = torch.sigmoid(sdf * inv_s)
        # e = inv_s * (1 - cdf) * (-iter_cos) * ray_samples.deltas
        # alpha = (1 - torch.exp(-e)).clip(0.0, 1.0)

        return alpha

    def get_occupancy(self, sdf):
        """compute occupancy as in UniSurf"""
        occupancy = self.sigmoid(-10.0 * sdf)
        return occupancy

    def get_colors(self, points, directions, gradients, geo_features, camera_indices):
        """compute colors"""

        # diffuse color and specular tint
        if self.config.use_diffuse_color:
            raw_rgb_diffuse = self.diffuse_color_pred(geo_features.view(-1, self.config.geo_feat_dim))
        if self.config.use_specular_tint:
            tint = self.sigmoid(self.specular_tint_pred(geo_features.view(-1, self.config.geo_feat_dim)))

        normals = F.normalize(gradients, p=2, dim=-1)

        if self.config.use_reflections:
            # https://github.com/google-research/multinerf/blob/5d4c82831a9b94a87efada2eee6a993d530c4226/internal/ref_utils.py#L22
            refdirs = 2.0 * torch.sum(normals * -directions, axis=-1, keepdims=True) * normals + directions
            d = self.direction_encoding(refdirs)
        else:
            d = self.direction_encoding(directions)

        # appearance
        if self.training:
            embedded_appearance = self.embedding_appearance(camera_indices)
            # set it to zero if don't use it
            if not self.config.use_appearance_embedding:
                embedded_appearance = torch.zeros_like(embedded_appearance)
        else:
            if self.use_average_appearance_embedding:
                embedded_appearance = torch.ones(
                    (*directions.shape[:-1], self.config.appearance_embedding_dim), device=directions.device
                ) * self.embedding_appearance.mean(dim=0)
            else:
                embedded_appearance = torch.zeros(
                    (*directions.shape[:-1], self.config.appearance_embedding_dim), device=directions.device
                )
        if self.config.use_diffuse_color:
            h = [
                d,
                geo_features.view(-1, self.config.geo_feat_dim),
                embedded_appearance.view(-1, self.config.appearance_embedding_dim),
            ]
        else:
            h = [
                points,
                d,
                gradients,
                geo_features.view(-1, self.config.geo_feat_dim),
                embedded_appearance.view(-1, self.config.appearance_embedding_dim),
            ]

        if self.config.use_n_dot_v:
            n_dot_v = torch.sum(normals * directions, dim=-1, keepdims=True)
            h.append(n_dot_v)

        h = torch.cat(h, dim=-1)

        for l in range(0, self.num_layers_color - 1):
            lin = getattr(self, "clin" + str(l))

            h = lin(h)

            if l < self.num_layers_color - 2:
                h = self.relu(h)

        rgb = self.sigmoid(h)

        if self.config.use_diffuse_color:
            # Initialize linear diffuse color around 0.25, so that the combined
            # linear color is initialized around 0.5.
            diffuse_linear = self.sigmoid(raw_rgb_diffuse - math.log(3.0))
            if self.config.use_specular_tint:
                specular_linear = tint * rgb
            else:
                specular_linear = 0.5 * rgb

            # TODO linear to srgb?
            # Combine specular and diffuse components and tone map to sRGB.
            rgb = torch.clamp(specular_linear + diffuse_linear, 0.0, 1.0)

        # Apply padding, mapping color to [-rgb_padding, 1+rgb_padding].
        rgb = rgb * (1 + 2 * self.config.rgb_padding) - self.config.rgb_padding

        return rgb

    def get_outputs(self, ray_samples: RaySamples, return_alphas=False, return_occupancy=False):
        """compute output of ray samples"""
        if ray_samples.camera_indices is None:
            raise AttributeError("Camera indices are not provided.")

        outputs = {}

        camera_indices = ray_samples.camera_indices.squeeze()

        inputs = ray_samples.frustums.get_start_positions()
        inputs = inputs.view(-1, 3)

        directions = ray_samples.frustums.directions
        directions_flat = directions.reshape(-1, 3)

        if self.spatial_distortion is not None:
            inputs = self.spatial_distortion(inputs)
        points_norm = inputs.norm(dim=-1)
        # compute gradient in constracted space
        inputs.requires_grad_(True)
        with torch.enable_grad():
            h = self.forward_geonetwork(inputs)
            sdf, geo_feature = torch.split(h, [1, self.config.geo_feat_dim], dim=-1)

        if self.config.use_numerical_gradients:
            gradients, sampled_sdf = self.gradient(
                inputs,
                skip_spatial_distortion=True,
                return_sdf=True,
            )
            sampled_sdf = sampled_sdf.view(-1, *ray_samples.frustums.directions.shape[:-1]).permute(1, 2, 0).contiguous()
        else:
            d_output = torch.ones_like(sdf, requires_grad=False, device=sdf.device)
            gradients = torch.autograd.grad(
                outputs=sdf,
                inputs=inputs,
                grad_outputs=d_output,
                create_graph=True,
                retain_graph=True,
                only_inputs=True,
            )[0]
            sampled_sdf = None

        rgb = self.get_colors(inputs, directions_flat, gradients, geo_feature, camera_indices)

        density = self.laplace_density(sdf)

        rgb = rgb.view(*ray_samples.frustums.directions.shape[:-1], -1)
        sdf = sdf.view(*ray_samples.frustums.directions.shape[:-1], -1)
        density = density.view(*ray_samples.frustums.directions.shape[:-1], -1)
        gradients = gradients.view(*ray_samples.frustums.directions.shape[:-1], -1)
        normals = F.normalize(gradients, p=2, dim=-1)
        points_norm = points_norm.view(*ray_samples.frustums.directions.shape[:-1], -1)
        
        outputs.update(
            {
                FieldHeadNames.RGB: rgb,
                FieldHeadNames.DENSITY: density,
                FieldHeadNames.SDF: sdf,
                FieldHeadNames.NORMALS: normals,
                FieldHeadNames.GRADIENT: gradients,
                "points_norm": points_norm,
                "sampled_sdf": sampled_sdf,
            }
        )

        if return_alphas:
            # TODO use mid point sdf for NeuS
            alphas = self.get_alpha(ray_samples, sdf, gradients)
            outputs.update({FieldHeadNames.ALPHA: alphas})

        if return_occupancy:
            occupancy = self.get_occupancy(sdf)
            outputs.update({FieldHeadNames.OCCUPANCY: occupancy})

        return outputs

    def forward(self, ray_samples: RaySamples, return_alphas=False, return_occupancy=False):
        """Evaluates the field at points along the ray.

        Args:
            ray_samples: Samples to evaluate field on.
        """
        field_outputs = self.get_outputs(ray_samples, return_alphas=return_alphas, return_occupancy=return_occupancy)
        return field_outputs<|MERGE_RESOLUTION|>--- conflicted
+++ resolved
@@ -152,7 +152,6 @@
     beta_init: float = 0.1
     """Init learnable beta value for transformation of sdf to density"""
     encoding_type: Literal["hash", "periodic", "tensorf_vm"] = "hash"
-<<<<<<< HEAD
     """feature grid encoding type"""
     position_encoding_max_degree: int = 6
     """positional encoding max degree"""
@@ -184,22 +183,7 @@
     """whether to use smoothstep for multi-resolution hash grids"""
     use_position_encoding: bool = True
     """whether to use positional encoding as input for geometric network"""
-=======
-    num_levels: int = 16
-    """Number of encoding levels"""
-    max_res: int = 2048
-    """Maximum resolution of the encoding"""
-    base_res: int = 16
-    """Base resolution of the encoding"""
-    log2_hashmap_size: int = 19
-    """Size of the hash map"""
-    features_per_level: int = 2
-    """Number of features per encoding level"""
-    use_hash: bool = True
-    """Whether to use hash encoding"""
-    smoothstep: bool = True
-    """Whether to use the smoothstep function"""
->>>>>>> cd49b204
+
 
 
 class SDFField(Field):
