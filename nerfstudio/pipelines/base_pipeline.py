--- conflicted
+++ resolved
@@ -260,18 +260,13 @@
         super().__init__()
         self.config = config
         self.test_mode = test_mode
-<<<<<<< HEAD
-
-        self.datamanager: VanillaDataManager = config.datamanager.setup(
+
+        self.datamanager: DataManager = config.datamanager.setup(
             device=device,
             local_rank=local_rank,
             pipeline=self,
             test_mode=test_mode,
             world_size=world_size,
-=======
-        self.datamanager: DataManager = config.datamanager.setup(
-            device=device, test_mode=test_mode, world_size=world_size, local_rank=local_rank
->>>>>>> d3a1ab0f
         )
         self.datamanager.to(device)
         # TODO(ethan): get rid of scene_bounds from the model
